--- conflicted
+++ resolved
@@ -212,19 +212,11 @@
         require("lmtest")
         
         ## beta regression model fit
-<<<<<<< HEAD
-        min.value <- .Machine$double.xmin
-        meth <- methylation
-        meth[which(meth < min.value)] <- min.value
-        meth[which(meth > 1-min.value)] <- 1-min.value
-=======
-
         min.value <- 1e-20
         meth <- methylation
         meth[which(meth < min.value)] <- min.value
         meth[which(meth > 1-min.value)] <- 1-min.value
-        
->>>>>>> 23e1f868
+
         if (is.null(covariates)) {
             fit <- betareg(meth ~ variable)
             base <- betareg(meth ~ 1)
